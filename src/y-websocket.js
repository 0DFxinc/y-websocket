--- conflicted
+++ resolved
@@ -276,27 +276,14 @@
       encoding.writeVarUint8Array(encoder, awarenessProtocol.encodeAwarenessUpdate(awareness, changedClients))
       broadcastMessage(this, encoding.toUint8Array(encoder))
     }
-<<<<<<< HEAD
-
+    this._beforeUnloadHandler = () => {
+      awarenessProtocol.removeAwarenessStates(this.awareness, [doc.clientID], 'window unload')
+    }
     if (typeof window !== 'undefined') {
-      window.addEventListener('beforeunload', () => {
-        awarenessProtocol.removeAwarenessStates(this.awareness, [doc.clientID], 'window unload');
-      });
-    }
-    else if (typeof process !== 'undefined') {
-      process.on('exit', () => {
-          awarenessProtocol.removeAwarenessStates(this.awareness, [doc.clientID], 'window unload');
-      });
-    }
-    
-=======
-    if (typeof window !== 'undefined') {
-      this._beforeUnloadHandler = () => {
-        awarenessProtocol.removeAwarenessStates(this.awareness, [doc.clientID], 'window unload')
-      };
       window.addEventListener('beforeunload', this._beforeUnloadHandler)
-    }
->>>>>>> 16237ffa
+    } else if (typeof process !== 'undefined') {
+      process.on('exit', () => this._beforeUnloadHandler)
+    }
     awareness.on('update', this._awarenessUpdateHandler)
     this._checkInterval = /** @type {any} */ (setInterval(() => {
       if (this.wsconnected && messageReconnectTimeout < time.getUnixTime() - this.wsLastMessageReceived) {
@@ -331,8 +318,10 @@
     }
     clearInterval(this._checkInterval)
     this.disconnect()
-    if (this._beforeUnloadHandler) {
+    if (typeof window !== 'undefined') {
       window.removeEventListener('beforeunload', this._beforeUnloadHandler)
+    } else if (typeof process !== 'undefined') {
+      process.off('exit', () => this._beforeUnloadHandler)
     }
     this.awareness.off('update', this._awarenessUpdateHandler)
     this.doc.off('update', this._updateHandler)
